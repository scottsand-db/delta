--- conflicted
+++ resolved
@@ -168,11 +168,7 @@
   .settings (
     name := "delta-storage",
     commonSettings,
-<<<<<<< HEAD
-    releaseSettings, // TODO: proper artifact name
-=======
     javaOnlyReleaseSettings,
->>>>>>> 3fe6f7a1
     libraryDependencies ++= Seq(
       // User can provide any 2.x or 3.x version. We don't use any new fancy APIs. Watch out for
       // versions with known vulnerabilities.
@@ -189,17 +185,12 @@
   .settings (
     name := "delta-storage-s3-dynamodb",
     commonSettings,
-<<<<<<< HEAD
-    releaseSettings, // TODO: proper artifact name with no scala version
-    // Test / publishArtifact := true, // uncomment only when testing FailingDynamoDBLogStore
-=======
     javaOnlyReleaseSettings,
 
     // uncomment only when testing FailingS3DynamoDBLogStore. this will include test sources in
     // a separate test jar.
     // Test / publishArtifact := true,
 
->>>>>>> 3fe6f7a1
     libraryDependencies ++= Seq(
       "com.amazonaws" % "aws-java-sdk" % "1.7.4" % "provided"
     )

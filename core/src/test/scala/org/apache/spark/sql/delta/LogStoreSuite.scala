--- conflicted
+++ resolved
@@ -60,13 +60,6 @@
 
   testInitFromSparkConf()
 
-<<<<<<< HEAD
-  def createDeltaLogDir(): java.io.File = {
-    val tempDir = Utils.createTempDir()
-    val deltaLogStoreDir = new File(tempDir.toString, "_delta_log");
-    deltaLogStoreDir.mkdir();
-    deltaLogStoreDir
-=======
   protected def withTempLogDir(f: File => Unit): Unit = {
     val dir = Utils.createTempDir()
     val deltaLogDir = new File(dir, "_delta_log")
@@ -74,7 +67,6 @@
     try f(deltaLogDir) finally {
       Utils.deleteRecursively(dir)
     }
->>>>>>> 3fe6f7a1
   }
 
   test("read / write") {
@@ -95,15 +87,6 @@
           s"expected origin files: $originFileNamesForExistingCrcFiles / actual files: $fileNames")
     }
 
-<<<<<<< HEAD
-    val deltaLogDir = createDeltaLogDir()
-    val store = createLogStore(spark)
-
-    val deltas = Seq(0, 1)
-      .map(i => new File(deltaLogDir.toString, i.toString)).map(_.toURI).map(new Path(_))
-    store.write(deltas.head, Iterator("zero", "none"), overwrite = false, sessionHadoopConf)
-    store.write(deltas(1), Iterator("one"), overwrite = false, sessionHadoopConf)
-=======
     withTempLogDir { tempLogDir =>
       val store = createLogStore(spark)
       val deltas = Seq(0, 1)
@@ -115,24 +98,10 @@
       assert(store.readAsIterator(deltas.head, sessionHadoopConf).toSeq == Seq("zero", "none"))
       assert(store.read(deltas(1), sessionHadoopConf) == Seq("one"))
       assert(store.readAsIterator(deltas(1), sessionHadoopConf).toSeq == Seq("one"))
->>>>>>> 3fe6f7a1
 
       assertNoLeakedCrcFiles(tempLogDir)
     }
 
-<<<<<<< HEAD
-    assertNoLeakedCrcFiles(deltaLogDir.getParentFile)
-  }
-
-  test("detects conflict") {
-    val deltaLogDir = createDeltaLogDir()
-    val store = createLogStore(spark)
-
-    val deltas = Seq(0, 1)
-      .map(i => new File(deltaLogDir.toString, i.toString)).map(_.toURI).map(new Path(_))
-    store.write(deltas.head, Iterator("zero"), overwrite = false, sessionHadoopConf)
-    store.write(deltas(1), Iterator("one"), overwrite = false, sessionHadoopConf)
-=======
   }
 
   test("detects conflict") {
@@ -142,7 +111,6 @@
         .map(i => new File(tempLogDir, i.toString)).map(_.toURI).map(new Path(_))
       store.write(deltas.head, Iterator("zero"), overwrite = false, sessionHadoopConf)
       store.write(deltas(1), Iterator("one"), overwrite = false, sessionHadoopConf)
->>>>>>> 3fe6f7a1
 
       intercept[java.nio.file.FileAlreadyExistsException] {
         store.write(deltas(1), Iterator("uno"), overwrite = false, sessionHadoopConf)
@@ -152,28 +120,6 @@
   }
 
   test("listFrom") {
-<<<<<<< HEAD
-    val deltaLogDir = createDeltaLogDir()
-    val store = createLogStore(spark)
-
-    val deltas = Seq(0, 1, 2, 3, 4)
-      .map(i => new File(deltaLogDir.toString, i.toString)).map(_.toURI).map(new Path(_))
-    store.write(deltas(1), Iterator("zero"), overwrite = false, sessionHadoopConf)
-    store.write(deltas(2), Iterator("one"), overwrite = false, sessionHadoopConf)
-    store.write(deltas(3), Iterator("two"), overwrite = false, sessionHadoopConf)
-
-    assert(
-      store.listFrom(deltas.head, sessionHadoopConf)
-        .map(_.getPath.getName).toArray === Seq(1, 2, 3).map(_.toString))
-    assert(
-      store.listFrom(deltas(1), sessionHadoopConf)
-        .map(_.getPath.getName).toArray === Seq(1, 2, 3).map(_.toString))
-    assert(store.listFrom(deltas(2), sessionHadoopConf)
-      .map(_.getPath.getName).toArray === Seq(2, 3).map(_.toString))
-    assert(store.listFrom(deltas(3), sessionHadoopConf)
-      .map(_.getPath.getName).toArray === Seq(3).map(_.toString))
-    assert(store.listFrom(deltas(4), sessionHadoopConf).map(_.getPath.getName).toArray === Nil)
-=======
     withTempLogDir { tempLogDir =>
       val store = createLogStore(spark)
 
@@ -195,7 +141,6 @@
         .map(_.getPath.getName).toArray === Seq(3).map(_.toString))
       assert(store.listFrom(deltas(4), sessionHadoopConf).map(_.getPath.getName).toArray === Nil)
     }
->>>>>>> 3fe6f7a1
   }
 
   test("simple log store test") {
